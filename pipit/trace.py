# Copyright 2022 Parallel Software and Systems Group, University of Maryland.
# See the top-level LICENSE file for details.
#
# SPDX-License-Identifier: MIT

import numpy as np

from pipit.query import QueryBuilder, Select


class Trace:
    """A trace dataset is read into an object of this type, which includes one
    or more dataframes.
    """

    def __init__(self, definitions, events):
        """Create a new Trace object."""
        self.definitions = definitions
        self.events = events

    @staticmethod
    def from_otf2(dirname, num_processes=None):
        """Read an OTF2 trace into a new Trace object."""
        # import this lazily to avoid circular dependencies
        from .readers.otf2_reader import OTF2Reader

        return OTF2Reader(dirname, num_processes).read()

    @staticmethod
    def from_hpctoolkit(dirname):
        """Read an HPCToolkit trace into a new Trace object."""
        # import this lazily to avoid circular dependencies
        from .readers.hpctoolkit_reader import HPCToolkitReader

        return HPCToolkitReader(dirname).read()

    @staticmethod
    def from_projections(dirname):
        """Read a Projections trace into a new Trace object."""
        # import this lazily to avoid circular dependencies
        from .readers.projections_reader import ProjectionsReader

        return ProjectionsReader(dirname).read()

    @staticmethod
    def from_nsight(filename):
        """Read an Nsight trace into a new Trace object."""
        # import this lazily to avoid circular dependencies
        from .readers.nsight_reader import NsightReader

        return NsightReader(filename).read()

    def comm_matrix(self, output="size"):
        """
        Communication Matrix for Peer-to-Peer (P2P) MPI messages

        Arguments:

        1) output -
        string to choose whether the communication volume should be measured
        by bytes transferred between two processes or the number of messages
        sent (two choices - "size" or "count")

        Returns:
        Creates three lists - sender ranks, receiver ranks, and message volume.
        All of these lists are the length of the number of messages sent in the trace.
        It then loops through these lists containing individual message pairs
        and volume for those messages and updates the comm matrix.

        Finally, a 2D Numpy Array that represents the communication matrix for all P2P
        messages of the given trace is returned.

        Note:
        The first dimension of the returned 2d array
        is senders and the second dimension is receivers
        ex) comm_matrix[sender_rank][receiver_rank]
        """

        # get the list of ranks/processes
        # (mpi messages are sent between processes)
        ranks = set(self.events["Process"])

        # create a 2d numpy array that will be returned
        # at the end of the function
        communication_matrix = np.zeros(shape=(len(ranks), len(ranks)))

        # filter the dataframe by MPI Send and Isend events
        sender_dataframe = self.events.loc[
            self.events["Name"].isin(["MpiSend", "MpiIsend"]),
            ["Process", "Attributes"],
        ]

        # get the mpi ranks of all the sender processes
        # the length of the list is the total number of messages sent
        sender_ranks = sender_dataframe["Process"].to_list()

        # get the corresponding mpi ranks of the receivers
        # the length of the list is the total number of messages sent
        receiver_ranks = (
            sender_dataframe["Attributes"]
            .apply(lambda attrDict: attrDict["receiver"])
            .to_list()
        )

        # the length of the message_volume list created below
        # is the total number of messages sent

        # number of bytes communicated for each message sent
        if output == "size":
            # (1 communication is a single row in the sender dataframe)
            message_volume = (
                sender_dataframe["Attributes"]
                .apply(lambda attrDict: attrDict["msg_length"])
                .to_list()
            )
        elif output == "count":
            # 1 message between the pairs of processes
            # for each row in the sender dataframe
            message_volume = np.full(len(sender_dataframe), 1)

        for i in range(len(sender_ranks)):
            """
            loops through all the communication events and adds the
            message volume to the corresponding entry of the 2d array
            using the sender and receiver ranks
            """
            communication_matrix[sender_ranks[i], receiver_ranks[i]] += message_volume[
                i
            ]

        return communication_matrix

<<<<<<< HEAD
    def select(self, *args, **kwargs):
        """Creates a QueryBuilder with a Select query."""
        return QueryBuilder(trace=self).select(*args, **kwargs)

    def exclude(self, *args, **kwargs):
        """Creates a QueryBuilder with an Exclude query."""
        return QueryBuilder(trace=self).exclude(*args, **kwargs)

    def filter(self, *args, **kwargs):
        """Creates a QueryBuilder with a Filter query."""
        return QueryBuilder(trace=self).filter(*args, **kwargs)

    def sort(self, *args, **kwargs):
        """Creates a QueryBuilder with a Sort query."""
        return QueryBuilder(trace=self).sort(*args, **kwargs)

    def limit(self, *args, **kwargs):
        """Creates a QueryBuilder with a Limit query."""
        return QueryBuilder(trace=self).limit(*args, **kwargs)

    def get(self, *queries):
        """Apply queries to this `Trace` instance."""
        # Apply each query to events DataFrame
        df = self.events
        for query in queries:
            df = query.apply(df, list(queries))

        # If there are no `Select` queries, then select defaults
        if not any(isinstance(query, Select) for query in queries):
            df = Select("defaults").apply(df)

        return df
=======
    def message_histogram(self, bins=20, **kwargs):
        """Generates histogram of message frequency by size."""

        # Filter by send events
        messages = self.events[self.events["Name"].isin(["MpiSend", "MpiIsend"])]

        # Get message sizes
        sizes = messages["Attributes"].map(lambda x: x["msg_length"])

        return np.histogram(sizes, bins=bins, **kwargs)
>>>>>>> 5acf15a0
<|MERGE_RESOLUTION|>--- conflicted
+++ resolved
@@ -130,7 +130,17 @@
 
         return communication_matrix
 
-<<<<<<< HEAD
+    def message_histogram(self, bins=20, **kwargs):
+        """Generates histogram of message frequency by size."""
+
+        # Filter by send events
+        messages = self.events[self.events["Name"].isin(["MpiSend", "MpiIsend"])]
+
+        # Get message sizes
+        sizes = messages["Attributes"].map(lambda x: x["msg_length"])
+
+        return np.histogram(sizes, bins=bins, **kwargs)
+
     def select(self, *args, **kwargs):
         """Creates a QueryBuilder with a Select query."""
         return QueryBuilder(trace=self).select(*args, **kwargs)
@@ -162,16 +172,4 @@
         if not any(isinstance(query, Select) for query in queries):
             df = Select("defaults").apply(df)
 
-        return df
-=======
-    def message_histogram(self, bins=20, **kwargs):
-        """Generates histogram of message frequency by size."""
-
-        # Filter by send events
-        messages = self.events[self.events["Name"].isin(["MpiSend", "MpiIsend"])]
-
-        # Get message sizes
-        sizes = messages["Attributes"].map(lambda x: x["msg_length"])
-
-        return np.histogram(sizes, bins=bins, **kwargs)
->>>>>>> 5acf15a0
+        return df