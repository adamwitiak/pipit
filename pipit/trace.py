--- conflicted
+++ resolved
@@ -37,7 +37,6 @@
 
         return HPCToolkitReader(dirname).read()
 
-<<<<<<< HEAD
     def create_cct(self):
         """
         Generic function to iterate through the trace events and create a CCT.
@@ -176,7 +175,7 @@
             # Update the Trace with the generated cct
             self.events["Graph_Node"] = graph_nodes
             self.cct = graph
-=======
+
     def comm_matrix(self, comm_type="bytes"):
         """
         Communication Matrix for Peer-to-Peer (P2P) MPI messages
@@ -249,5 +248,4 @@
                 i
             ]
 
-        return communication_matrix
->>>>>>> 62d3caf6
+        return communication_matrix